--- conflicted
+++ resolved
@@ -92,11 +92,7 @@
 
 
 def test_optimized_reduced_symmetric_tensor_product_basis_order_3c():
-<<<<<<< HEAD
-    irreps = "1o + 2e + 3o + 4e"
-=======
     irreps = "1o + 2e + 4e"
->>>>>>> 4b66dc8b
     Q = e3nn.reduced_symmetric_tensor_product_basis(irreps, 3, keep_ir="0e + 1o", _use_optimized_implementation=True)
     P = e3nn.reduced_symmetric_tensor_product_basis(irreps, 3, keep_ir="0e + 1o", _use_optimized_implementation=False)
     assert Q.irreps == P.irreps
