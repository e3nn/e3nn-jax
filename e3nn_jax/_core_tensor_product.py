"""Defines the functional tensor product."""

import itertools
from functools import lru_cache, partial
from math import sqrt
import collections
from typing import Any, List, Dict, Optional

import jax
import jax.numpy as jnp

from e3nn_jax import Irreps, IrrepsData, clebsch_gordan, Instruction
from e3nn_jax.util import prod

from ._einsum import einsum as opt_einsum


def _sum_tensors(xs, shape, empty_return_none=False):
    xs = [x for x in xs if x is not None]
    if len(xs) > 0:
        out = xs[0].reshape(shape)
        for x in xs[1:]:
            out = out + x.reshape(shape)
        return out
    if empty_return_none:
        return None
    return jnp.zeros(shape)


def _flat_concatenate(xs):
    if any(x is None for x in xs):
        return None
    if len(xs) > 0:
        return jnp.concatenate([x.flatten() for x in xs])
    return jnp.zeros((0,))


def _compute_element_path_normalization_factors(
    instructions: List[Instruction],
    first_input_variance: List[float],
    second_input_variance: List[float],
) -> Dict[Instruction, float]:
    """Returns a dictionary with keys as the Instructions and values as the corresponding path normalization factor for 'element' path normalization."""
    path_normalization_sums = collections.defaultdict(lambda: 0.0)
    for instruction in instructions:
        path_normalization_sums[instruction.i_out] += (
            first_input_variance[instruction.i_in1] * second_input_variance[instruction.i_in2] * instruction.num_elements
        )

    return {instruction: path_normalization_sums[instruction.i_out] for instruction in instructions}


def _compute_standard_path_normalization_factors(
    instructions: List[Instruction],
    first_input_variance: List[float],
    second_input_variance: List[float],
) -> Dict[Instruction, float]:
    """Returns a dictionary with keys as the Instructions and values as the corresponding path normalization factor for 'path' path normalization."""
    path_normalization_counts = collections.defaultdict(lambda: 0.0)
    for instruction in instructions:
        path_normalization_counts[instruction.i_out] += 1

    return {
        instruction: first_input_variance[instruction.i_in1]
        * second_input_variance[instruction.i_in2]
        * instruction.num_elements
        * path_normalization_counts[instruction.i_out]
        for instruction in instructions
    }


def normalize_instruction_path_weights(
    instructions: List[Instruction],
    first_input_irreps: Irreps,
    second_input_irreps: Irreps,
    output_irreps: Irreps,
    first_input_variance: List[float],
    second_input_variance: List[float],
    output_variance: List[float],
    irrep_normalization: str,
    path_normalization: str,
) -> List[Instruction]:
    """Returns instructions with normalized path weights."""
    # Precompute normalization factors.
    if path_normalization == "element":
        fn = _compute_element_path_normalization_factors
    elif path_normalization == "path":
        fn = _compute_standard_path_normalization_factors
    else:
        raise ValueError(f"Unsupported path normalization: {path_normalization}.")

    path_normalization_factors = fn(instructions, first_input_variance, second_input_variance)

    def compute_normalized_path_weight_fn(instruction: Instruction) -> float:
        return compute_normalized_path_weight(
            instruction,
            first_input_irreps,
            second_input_irreps,
            output_irreps,
            output_variance,
            irrep_normalization,
            path_normalization_factors,
        )

    return [instruction.replace(path_weight=compute_normalized_path_weight_fn(instruction)) for instruction in instructions]


def compute_normalized_path_weight(
    instruction: Instruction,
    first_input_irreps: Irreps,
    second_input_irreps: Irreps,
    output_irreps: Irreps,
    output_variance: List[float],
    irrep_normalization: str,
    path_normalization_factors: Dict[Instruction, float],
) -> float:
    """Computes normalized path weight for a single instructions, with precomputed path normalization factors."""

    if irrep_normalization not in ["component", "norm", "none"]:
        raise ValueError(f"Unsupported irrep normalization: {irrep_normalization}.")

    mul_ir_in1 = first_input_irreps[instruction.i_in1]
    mul_ir_in2 = second_input_irreps[instruction.i_in2]
    mul_ir_out = output_irreps[instruction.i_out]

    assert mul_ir_in1.ir.p * mul_ir_in2.ir.p == mul_ir_out.ir.p
    assert abs(mul_ir_in1.ir.l - mul_ir_in2.ir.l) <= mul_ir_out.ir.l <= mul_ir_in1.ir.l + mul_ir_in2.ir.l

    if irrep_normalization == "component":
        alpha = mul_ir_out.ir.dim
    if irrep_normalization == "norm":
        alpha = mul_ir_in1.ir.dim * mul_ir_in2.ir.dim
    if irrep_normalization == "none":
        alpha = 1

    path_normalization_factor = path_normalization_factors[instruction]
    if path_normalization_factor > 0.0:
        alpha /= path_normalization_factor

    alpha *= output_variance[instruction.i_out]
    alpha *= instruction.path_weight
    return sqrt(alpha)


class FunctionalTensorProduct:
    r"""Tensor product of two tensors.

    Args:
        irreps_in1: :class:`~e3nn_jax.Irreps` of the first tensor.
        irreps_in2: :class:`~e3nn_jax.Irreps` of the second tensor.
        irreps_out: :class:`~e3nn_jax.Irreps` of the output tensor.
        instructions: List of instructions.
            ``[(i_in1, i_in2, i_out, connection_mode, has_weight, (path_weight)), ...]``
            - i_in1, i_in2, i_out are indices of the irreps_in1, irreps_in2, irreps_out.
            - connection_mode is one of ``uvw``, ``uvu``, ``uvv``, ``uuw``, ``uuu``, ``uvuv``
            - has_weight is a boolean indicating whether the instruction has a weight.
            - path_weight (optional) is the weight of the path.

        in1_var: Variance of the first tensor.
        in2_var: Variance of the second tensor.
        out_var: Variance of the output tensor.
        irrep_normalization: Normalization of the tensors. `component` or `norm`.
        path_normalization: Normalization of the paths. `element` or `path`.
    """
    irreps_in1: Irreps
    irreps_in2: Irreps
    irreps_out: Irreps
    instructions: List[Instruction]
    output_mask: jnp.ndarray

    def __init__(
        self,
        irreps_in1: Any,
        irreps_in2: Any,
        irreps_out: Any,
        instructions: List[Any],
        in1_var: Optional[List[float]] = None,
        in2_var: Optional[List[float]] = None,
        out_var: Optional[List[float]] = None,
        irrep_normalization: str = "component",
        path_normalization: str = "element",
    ):
<<<<<<< HEAD
=======
        assert irrep_normalization in ["component", "norm", "none"]
        assert path_normalization in ["element", "path"]

>>>>>>> 15e356a1
        self.irreps_in1 = Irreps(irreps_in1)
        self.irreps_in2 = Irreps(irreps_in2)
        self.irreps_out = Irreps(irreps_out)
        del irreps_in1, irreps_in2, irreps_out

        instructions = [x if len(x) == 6 else x + (1.0,) for x in instructions]
        instructions = [
            Instruction(
                i_in1,
                i_in2,
                i_out,
                connection_mode,
                has_weight,
                path_weight,
<<<<<<< HEAD
                self.irreps_in1[i_in1].mul,
                self.irreps_in2[i_in2].mul,
                self.irreps_out[i_out].mul,
=======
                {
                    "uvw": (self.irreps_in1[i_in1].mul, self.irreps_in2[i_in2].mul, self.irreps_out[i_out].mul),
                    "uvu": (self.irreps_in1[i_in1].mul, self.irreps_in2[i_in2].mul),
                    "uvv": (self.irreps_in1[i_in1].mul, self.irreps_in2[i_in2].mul),
                    "uuw": (self.irreps_in1[i_in1].mul, self.irreps_out[i_out].mul),
                    "uuu": (self.irreps_in1[i_in1].mul,),
                    "uvuv": (self.irreps_in1[i_in1].mul, self.irreps_in2[i_in2].mul),
                    "uvu<v": (self.irreps_in1[i_in1].mul * (self.irreps_in2[i_in2].mul - 1) // 2,),
                    "u<vw": (self.irreps_in1[i_in1].mul * (self.irreps_in2[i_in2].mul - 1) // 2, self.irreps_out[i_out].mul),
                }[connection_mode],
>>>>>>> 15e356a1
            )
            for i_in1, i_in2, i_out, connection_mode, has_weight, path_weight in instructions
        ]

        if in1_var is None:
            in1_var = [1.0 for _ in self.irreps_in1]

        if in2_var is None:
            in2_var = [1.0 for _ in self.irreps_in2]

        if out_var is None:
<<<<<<< HEAD
            out_var = [1.0 for _ in self.irreps_out]

        self.instructions = normalize_instruction_path_weights(
            instructions,
            self.irreps_in1,
            self.irreps_in2,
            self.irreps_out,
            in1_var,
            in2_var,
            out_var,
            irrep_normalization,
            path_normalization,
        )
=======
            out_var = [1.0 for _ in range(len(self.irreps_out))]

        def num_elements(ins):
            return {
                "uvw": (self.irreps_in1[ins.i_in1].mul * self.irreps_in2[ins.i_in2].mul),
                "uvu": self.irreps_in2[ins.i_in2].mul,
                "uvv": self.irreps_in1[ins.i_in1].mul,
                "uuw": self.irreps_in1[ins.i_in1].mul,
                "uuu": 1,
                "uvuv": 1,
                "uvu<v": 1,
                "u<vw": self.irreps_in1[ins.i_in1].mul * (self.irreps_in2[ins.i_in2].mul - 1) // 2,
            }[ins.connection_mode]

        normalization_coefficients = []
        for ins in instructions:
            mul_ir_in1 = self.irreps_in1[ins.i_in1]
            mul_ir_in2 = self.irreps_in2[ins.i_in2]
            mul_ir_out = self.irreps_out[ins.i_out]
            assert mul_ir_in1.ir.p * mul_ir_in2.ir.p == mul_ir_out.ir.p
            assert abs(mul_ir_in1.ir.l - mul_ir_in2.ir.l) <= mul_ir_out.ir.l <= mul_ir_in1.ir.l + mul_ir_in2.ir.l
            assert ins.connection_mode in ["uvw", "uvu", "uvv", "uuw", "uuu", "uvuv", "uvu<v", "u<vw"]

            alpha = None

            if irrep_normalization == "component":
                alpha = mul_ir_out.ir.dim
            if irrep_normalization == "norm":
                alpha = mul_ir_in1.ir.dim * mul_ir_in2.ir.dim
            if irrep_normalization == "none":
                alpha = 1

            x = None

            if path_normalization == "element":
                x = sum(in1_var[i.i_in1] * in2_var[i.i_in2] * num_elements(i) for i in instructions if i.i_out == ins.i_out)
            if path_normalization == "path":
                x = in1_var[ins.i_in1] * in2_var[ins.i_in2] * num_elements(ins)
                x *= len([i for i in instructions if i.i_out == ins.i_out])

            if x > 0.0:
                alpha /= x
            alpha *= out_var[ins.i_out]
            alpha *= ins.path_weight

            normalization_coefficients += [sqrt(alpha)]

        self.instructions = [
            Instruction(ins.i_in1, ins.i_in2, ins.i_out, ins.connection_mode, ins.has_weight, alpha, ins.path_shape)
            for ins, alpha in zip(instructions, normalization_coefficients)
        ]
>>>>>>> 15e356a1

        with jax.ensure_compile_time_eval():
            if self.irreps_out.dim > 0:
                self.output_mask = jnp.concatenate(
                    [
                        jnp.ones(mul_ir.dim)
                        if any(
                            (ins.i_out == i_out) and (ins.path_weight != 0) and (0 not in ins.path_shape)
                            for ins in self.instructions
                        )
                        else jnp.zeros(mul_ir.dim)
                        for i_out, mul_ir in enumerate(self.irreps_out)
                    ]
                )
            else:
                self.output_mask = jnp.ones(0)

    def left_right(
        self,
        weights: List[jnp.ndarray],
        input1: IrrepsData,
        input2: IrrepsData = None,
        *,
        specialized_code=False,
        optimize_einsums=True,
        custom_einsum_vjp=False,
        fuse_all=False,
    ) -> IrrepsData:
        r"""Compute the tensor product of two input tensors.

        Args:
            weights (array or list of arrays): The weights of the tensor product.
            input1 (IrrepsData): The first input tensor.
            input2 (IrrepsData): The second input tensor.
            specialized_code (bool): If True, use the specialized code for the
                tensor product.
            optimize_einsums (bool): If True, optimize the einsum code.
            custom_einsum_vjp (bool): If True, use the custom vjp for the einsum
                code.
            fuse_all (bool): If True, fuse all the einsums.

        Returns:
            `IrrepsData`: The output tensor.
        """
        if input2 is None:
            weights, input1, input2 = [], weights, input1

        input1 = IrrepsData.new(self.irreps_in1, input1)
        input2 = IrrepsData.new(self.irreps_in2, input2)

        return _left_right(
            self,
            weights,
            input1,
            input2,
            specialized_code=specialized_code,
            optimize_einsums=optimize_einsums,
            custom_einsum_vjp=custom_einsum_vjp,
            fuse_all=fuse_all,
        )

    def right(
<<<<<<< HEAD
        self,
        weights: List[jnp.ndarray],
        input2: IrrepsData = None,
        *,
        optimize_einsums=False,
        custom_einsum_vjp=False,
=======
        self, weights: List[jnp.ndarray], input2: IrrepsData = None, *, optimize_einsums=False, custom_einsum_vjp=False
>>>>>>> 15e356a1
    ) -> jnp.ndarray:
        if input2 is None:
            weights, input2 = [], weights

        input2 = IrrepsData.new(self.irreps_in2, input2)
        return _right(
            self,
            weights,
            input2,
            optimize_einsums=optimize_einsums,
            custom_einsum_vjp=custom_einsum_vjp,
        )

    def __repr__(self):
        npath = sum(prod(i.path_shape) for i in self.instructions)
        nweight = sum(prod(i.path_shape) for i in self.instructions if i.has_weight)
        return (
            f"{self.__class__.__name__}"
            f"({self.irreps_in1.simplify()} x {self.irreps_in2.simplify()} "
            f"-> {self.irreps_out.simplify()} | {npath} paths | {nweight} weights)"
        )


@partial(
<<<<<<< HEAD
    jax.jit,
    static_argnums=(0,),
    static_argnames=(
        "specialized_code",
        "optimize_einsums",
        "custom_einsum_vjp",
        "fuse_all",
    ),
=======
    jax.jit, static_argnums=(0,), static_argnames=("specialized_code", "optimize_einsums", "custom_einsum_vjp", "fuse_all")
>>>>>>> 15e356a1
)
@partial(jax.profiler.annotate_function, name="TensorProduct.left_right")
def _left_right(
    self: FunctionalTensorProduct,
    weights,
    input1,
    input2,
    *,
    specialized_code=False,
    optimize_einsums=True,
    custom_einsum_vjp=False,
    fuse_all=False,
):

    # = Short-circut for zero dimensional =
    if self.irreps_in1.dim == 0 or self.irreps_in2.dim == 0 or self.irreps_out.dim == 0:
        return IrrepsData.zeros(self.irreps_out, ())

    if custom_einsum_vjp:
        assert optimize_einsums
        einsum = opt_einsum
    else:
        einsum = partial(jnp.einsum, optimize="optimal" if optimize_einsums else "greedy")

    if isinstance(weights, list):
        assert len(weights) == len([ins for ins in self.instructions if ins.has_weight]), (
            len(weights),
            len([ins for ins in self.instructions if ins.has_weight]),
        )
        weights_flat = _flat_concatenate(weights)
        weights_list = weights
    else:
        weights_flat = weights
        weights_list = []
        i = 0
        for ins in self.instructions:
            if ins.has_weight:
                n = prod(ins.path_shape)
                weights_list.append(weights[i : i + n].reshape(ins.path_shape))
                i += n
        assert i == weights.size
    del weights

    assert len(input1.shape) == 0
    assert len(input2.shape) == 0

    if fuse_all:
        with jax.ensure_compile_time_eval():
            num_path = weights_flat.size
            has_path_with_no_weights = any(not ins.has_weight for ins in self.instructions)
            i = 0

            if has_path_with_no_weights:
                num_path += 1
                i += 1

            big_w3j = jnp.zeros(
                (
                    num_path,
                    self.irreps_in1.dim,
                    self.irreps_in2.dim,
                    self.irreps_out.dim,
                )
            )
            for ins in self.instructions:
                mul_ir_in1 = self.irreps_in1[ins.i_in1]
                mul_ir_in2 = self.irreps_in2[ins.i_in2]
                mul_ir_out = self.irreps_out[ins.i_out]
                m1, m2, mo = mul_ir_in1.mul, mul_ir_in2.mul, mul_ir_out.mul
                d1, d2, do = mul_ir_in1.ir.dim, mul_ir_in2.ir.dim, mul_ir_out.ir.dim
                s1 = self.irreps_in1[: ins.i_in1].dim
                s2 = self.irreps_in2[: ins.i_in2].dim
                so = self.irreps_out[: ins.i_out].dim

                w3j = clebsch_gordan(mul_ir_in1.ir.l, mul_ir_in2.ir.l, mul_ir_out.ir.l)

                def set_w3j(i, u, v, w):
                    return big_w3j.at[
<<<<<<< HEAD
                        i,
                        s1 + u * d1 : s1 + (u + 1) * d1,
                        s2 + v * d2 : s2 + (v + 1) * d2,
                        so + w * do : so + (w + 1) * do,
=======
                        i, s1 + u * d1 : s1 + (u + 1) * d1, s2 + v * d2 : s2 + (v + 1) * d2, so + w * do : so + (w + 1) * do
>>>>>>> 15e356a1
                    ].add(ins.path_weight * w3j)

                if ins.connection_mode == "uvw":
                    assert ins.has_weight
                    for u, v, w in itertools.product(range(m1), range(m2), range(mo)):
                        big_w3j = set_w3j(i, u, v, w)
                        i += 1
                elif ins.connection_mode == "uvu":
                    assert ins.has_weight
                    for u, v in itertools.product(range(m1), range(m2)):
                        big_w3j = set_w3j(i, u, v, u)
                        i += 1
                elif ins.connection_mode == "uvv":
                    assert ins.has_weight
                    for u, v in itertools.product(range(m1), range(m2)):
                        big_w3j = set_w3j(i, u, v, v)
                        i += 1
                elif ins.connection_mode == "uuu":
                    for u in range(m1):
                        if ins.has_weight:
                            big_w3j = set_w3j(i, u, u, u)
                            i += 1
                        else:
                            big_w3j = set_w3j(0, u, u, u)
                else:
                    assert False

        if has_path_with_no_weights and big_w3j.shape[0] == 1:
            big_w3j = big_w3j.reshape(big_w3j.shape[1:])
            out = einsum("ijk,i,j->k", big_w3j, input1.contiguous, input2.contiguous)
        else:
            if has_path_with_no_weights:
                weights_flat = jnp.concatenate([jnp.ones((1,)), weights_flat])

            out = einsum(
                "p,pijk,i,j->k",
                weights_flat,
                big_w3j,
                input1.contiguous,
                input2.contiguous,
            )
        return IrrepsData.from_contiguous(self.irreps_out, out)

    @lru_cache(maxsize=None)
    def multiply(in1, in2, mode):
        if mode == "uv":
            return einsum("ui,vj->uvij", input1.list[in1], input2.list[in2])
        if mode == "uu":
            return einsum("ui,uj->uij", input1.list[in1], input2.list[in2])

    weight_index = 0

    out_list = []

    for ins in self.instructions:
        mul_ir_in1 = self.irreps_in1[ins.i_in1]
        mul_ir_in2 = self.irreps_in2[ins.i_in2]
        mul_ir_out = self.irreps_out[ins.i_out]

        if ins.has_weight:
            w = weights_list[weight_index]
            assert w.shape == ins.path_shape
            weight_index += 1

        if mul_ir_in1.dim == 0 or mul_ir_in2.dim == 0 or mul_ir_out.dim == 0:
            # TODO verify that there is no need for
            # out_list += [None]
            continue

        x1 = input1.list[ins.i_in1]
        x2 = input2.list[ins.i_in2]
        if x1 is None or x2 is None:
            out_list += [None]
            continue

        xx = multiply(ins.i_in1, ins.i_in2, ins.connection_mode[:2])

        with jax.ensure_compile_time_eval():
            w3j = clebsch_gordan(mul_ir_in1.ir.l, mul_ir_in2.ir.l, mul_ir_out.ir.l)
            w3j = ins.path_weight * w3j

        if ins.connection_mode == "uvw":
            assert ins.has_weight
            if (
                specialized_code
                and (
                    mul_ir_in1.ir.l,
                    mul_ir_in2.ir.l,
                    mul_ir_out.ir.l,
                )
                == (0, 0, 0)
            ):
                out = ins.path_weight * einsum("uvw,uv->w", w, xx.reshape(mul_ir_in1.dim, mul_ir_in2.dim))
            elif specialized_code and mul_ir_in1.ir.l == 0:
                out = ins.path_weight * einsum("uvw,u,vj->wj", w, x1.reshape(mul_ir_in1.dim), x2) / sqrt(mul_ir_out.ir.dim)
            elif specialized_code and mul_ir_in2.ir.l == 0:
                out = ins.path_weight * einsum("uvw,ui,v->wi", w, x1, x2.reshape(mul_ir_in2.dim)) / sqrt(mul_ir_out.ir.dim)
            elif specialized_code and mul_ir_out.ir.l == 0:
                out = ins.path_weight * einsum("uvw,ui,vi->w", w, x1, x2) / sqrt(mul_ir_in1.ir.dim)
            else:
                out = einsum("uvw,ijk,uvij->wk", w, w3j, xx)
        if ins.connection_mode == "uvu":
            assert mul_ir_in1.mul == mul_ir_out.mul
            if ins.has_weight:
                if (
                    specialized_code
                    and (
                        mul_ir_in1.ir.l,
                        mul_ir_in2.ir.l,
                        mul_ir_out.ir.l,
                    )
                    == (0, 0, 0)
                ):
                    out = ins.path_weight * einsum(
                        "uv,u,v->u",
                        w,
                        x1.reshape(mul_ir_in1.dim),
                        x2.reshape(mul_ir_in2.dim),
                    )
                elif specialized_code and mul_ir_in1.ir.l == 0:
                    out = ins.path_weight * einsum("uv,u,vj->uj", w, x1.reshape(mul_ir_in1.dim), x2) / sqrt(mul_ir_out.ir.dim)
                elif specialized_code and mul_ir_in2.ir.l == 0:
                    out = ins.path_weight * einsum("uv,ui,v->ui", w, x1, x2.reshape(mul_ir_in2.dim)) / sqrt(mul_ir_out.ir.dim)
                elif specialized_code and mul_ir_out.ir.l == 0:
                    out = ins.path_weight * einsum("uv,ui,vi->u", w, x1, x2) / sqrt(mul_ir_in1.ir.dim)
                else:
                    out = einsum("uv,ijk,uvij->uk", w, w3j, xx)
            else:
                # not so useful operation because v is summed
                out = einsum("ijk,uvij->uk", w3j, xx)
        if ins.connection_mode == "uvv":
            assert mul_ir_in2.mul == mul_ir_out.mul
            if ins.has_weight:
                if (
                    specialized_code
                    and (
                        mul_ir_in1.ir.l,
                        mul_ir_in2.ir.l,
                        mul_ir_out.ir.l,
                    )
                    == (0, 0, 0)
                ):
                    out = ins.path_weight * einsum(
                        "uv,u,v->v",
                        w,
                        x1.reshape(mul_ir_in1.dim),
                        x2.reshape(mul_ir_in2.dim),
                    )
                elif specialized_code and mul_ir_in1.ir.l == 0:
                    out = ins.path_weight * einsum("uv,u,vj->vj", w, x1.reshape(mul_ir_in1.dim), x2) / sqrt(mul_ir_out.ir.dim)
                elif specialized_code and mul_ir_in2.ir.l == 0:
                    out = ins.path_weight * einsum("uv,ui,v->vi", w, x1, x2.reshape(mul_ir_in2.dim)) / sqrt(mul_ir_out.ir.dim)
                elif specialized_code and mul_ir_out.ir.l == 0:
                    out = ins.path_weight * einsum("uv,ui,vi->v", w, x1, x2) / sqrt(mul_ir_in1.ir.dim)
                else:
                    out = einsum("uv,ijk,uvij->vk", w, w3j, xx)
            else:
                # not so useful operation because u is summed
                out = einsum("ijk,uvij->vk", w3j, xx)
        if ins.connection_mode == "uuw":
            assert mul_ir_in1.mul == mul_ir_in2.mul
            if ins.has_weight:
                out = einsum("uw,ijk,uij->wk", w, w3j, xx)
            else:
                # equivalent to tp(x, y, 'uuu').sum('u')
                assert mul_ir_out.mul == 1
                out = einsum("ijk,uij->k", w3j, xx)
        if ins.connection_mode == "uuu":
            assert mul_ir_in1.mul == mul_ir_in2.mul == mul_ir_out.mul
            if ins.has_weight:
                out = einsum("u,ijk,uij->uk", w, w3j, xx)
            else:
                out = einsum("ijk,uij->uk", w3j, xx)
        if ins.connection_mode == "uvuv":
            assert mul_ir_in1.mul * mul_ir_in2.mul == mul_ir_out.mul
            if ins.has_weight:
                out = einsum("uv,ijk,uvij->uvk", w, w3j, xx)
            else:
                out = einsum("ijk,uvij->uvk", w3j, xx)
        if ins.connection_mode == "uvu<v":
            assert mul_ir_in1.mul == mul_ir_in2.mul
            assert mul_ir_in1.mul * (mul_ir_in1.mul - 1) // 2 == mul_ir_out.mul
            i = jnp.triu_indices(mul_ir_in1.mul, 1)
            xx = xx[i[0], i[1]]  # uvij -> wij
            if ins.has_weight:
                out = einsum("w,ijk,wij->wk", w, w3j, xx)
            else:
                out = einsum("ijk,wij->wk", w3j, xx)
        if ins.connection_mode == "u<vw":
            assert mul_ir_in1.mul == mul_ir_in2.mul
            assert ins.has_weight
            i = jnp.triu_indices(mul_ir_in1.mul, 1)
            xx = multiply(ins.i_in1, ins.i_in2, "uv")
            xx = xx[i[0], i[1]]  # uvij -> qij
            out = einsum("qw,ijk,qij->wk", w, w3j, xx)

        out_list += [out]

    out = [
        _sum_tensors(
            [out for ins, out in zip(self.instructions, out_list) if ins.i_out == i_out],
            shape=(mul_ir_out.mul, mul_ir_out.ir.dim),
            empty_return_none=True,
        )
        for i_out, mul_ir_out in enumerate(self.irreps_out)
    ]
    return IrrepsData.from_list(self.irreps_out, out, ())


<<<<<<< HEAD
@partial(
    jax.jit,
    static_argnums=(0,),
    static_argnames=("optimize_einsums", "custom_einsum_vjp"),
)
=======
@partial(jax.jit, static_argnums=(0,), static_argnames=("optimize_einsums", "custom_einsum_vjp"))
>>>>>>> 15e356a1
@partial(jax.profiler.annotate_function, name="TensorProduct.right")
def _right(
    self: FunctionalTensorProduct,
    weights,
    input2,
    *,
    optimize_einsums=False,
    custom_einsum_vjp=False,
):
    # = Short-circut for zero dimensional =
    if self.irreps_in1.dim == 0 or self.irreps_in2.dim == 0 or self.irreps_out.dim == 0:
        return jnp.zeros(
            (
                self.irreps_in1.dim,
                self.irreps_out.dim,
            )
        )

    if custom_einsum_vjp:
        assert optimize_einsums
        einsum = opt_einsum
    else:
        einsum = partial(jnp.einsum, optimize="optimal" if optimize_einsums else "greedy")

    weight_index = 0

    out_list = []

    for ins in self.instructions:
        mul_ir_in1 = self.irreps_in1[ins.i_in1]
        mul_ir_in2 = self.irreps_in2[ins.i_in2]
        mul_ir_out = self.irreps_out[ins.i_out]

        x2 = input2.list[ins.i_in2]

        if ins.has_weight:
            w = weights[weight_index]
            assert w.shape == ins.path_shape, (
                w.shape,
                ins.path_shape,
                weight_index,
                ins,
            )
            weight_index += 1

        if mul_ir_in1.dim == 0 or mul_ir_in2.dim == 0 or mul_ir_out.dim == 0:
            # TODO add tests for this case
            out_list += [jnp.zeros((mul_ir_in1.dim, mul_ir_out.dim))]
            continue

        with jax.ensure_compile_time_eval():
            w3j = clebsch_gordan(mul_ir_in1.ir.l, mul_ir_in2.ir.l, mul_ir_out.ir.l)

        if ins.connection_mode == "uvw":
            assert ins.has_weight
            out = einsum("uvw,ijk,vj->uiwk", w, w3j, x2)
        if ins.connection_mode == "uvu":
            assert mul_ir_in1.mul == mul_ir_out.mul
            if ins.has_weight:
                out = einsum("uv,ijk,vj,uw->uiwk", w, w3j, x2, jnp.eye(mul_ir_in1.mul))
            else:
                # not so useful operation because v is summed
                out = einsum("ijk,vj,uw->uiwk", w3j, x2, jnp.eye(mul_ir_in1.mul))
        if ins.connection_mode == "uvv":
            assert mul_ir_in2.mul == mul_ir_out.mul
            if ins.has_weight:
                out = einsum("uv,ijk,vj->uivk", w, w3j, x2)
            else:
                # not so useful operation because u is summed
                out = einsum("ijk,vj,u->uivk", w3j, x2, jnp.ones((mul_ir_in1.mul,)))
        if ins.connection_mode == "uuw":
            assert mul_ir_in1.mul == mul_ir_in2.mul
            if ins.has_weight:
                out = einsum("uw,ijk,uj->uiwk", w, w3j, x2)
            else:
                # equivalent to tp(x, y, 'uuu').sum('u')
                assert mul_ir_out.mul == 1
                out = einsum("ijk,uj->uik", w3j, x2)
        if ins.connection_mode == "uuu":
            assert mul_ir_in1.mul == mul_ir_in2.mul == mul_ir_out.mul
            if ins.has_weight:
                out = einsum("u,ijk,uj,uw->uiwk", w, w3j, x2, jnp.eye(mul_ir_in1.mul))
            else:
                out = einsum("ijk,uj,uw->uiwk", w3j, x2, jnp.eye(mul_ir_in1.mul))
        if ins.connection_mode == "uvuv":
            assert mul_ir_in1.mul * mul_ir_in2.mul == mul_ir_out.mul
            if ins.has_weight:
                out = einsum("uv,ijk,vj,uw->uiwvk", w, w3j, x2, jnp.eye(mul_ir_in1.mul))
            else:
                out = einsum("ijk,vj,uw->uiwvk", w3j, x2, jnp.eye(mul_ir_in1.mul))

        out = ins.path_weight * out

        out_list += [out.reshape(mul_ir_in1.dim, mul_ir_out.dim)]

    return jnp.concatenate(
        [
            jnp.concatenate(
                [
                    _sum_tensors(
                        [out for ins, out in zip(self.instructions, out_list) if (ins.i_in1, ins.i_out) == (i_in1, i_out)],
                        shape=(mul_ir_in1.dim, mul_ir_out.dim),
                    )
                    for i_out, mul_ir_out in enumerate(self.irreps_out)
                    if mul_ir_out.mul > 0
                ],
                axis=1,
            )
            for i_in1, mul_ir_in1 in enumerate(self.irreps_in1)
            if mul_ir_in1.mul > 0
        ],
        axis=0,
    )<|MERGE_RESOLUTION|>--- conflicted
+++ resolved
@@ -180,12 +180,6 @@
         irrep_normalization: str = "component",
         path_normalization: str = "element",
     ):
-<<<<<<< HEAD
-=======
-        assert irrep_normalization in ["component", "norm", "none"]
-        assert path_normalization in ["element", "path"]
-
->>>>>>> 15e356a1
         self.irreps_in1 = Irreps(irreps_in1)
         self.irreps_in2 = Irreps(irreps_in2)
         self.irreps_out = Irreps(irreps_out)
@@ -200,22 +194,9 @@
                 connection_mode,
                 has_weight,
                 path_weight,
-<<<<<<< HEAD
                 self.irreps_in1[i_in1].mul,
                 self.irreps_in2[i_in2].mul,
                 self.irreps_out[i_out].mul,
-=======
-                {
-                    "uvw": (self.irreps_in1[i_in1].mul, self.irreps_in2[i_in2].mul, self.irreps_out[i_out].mul),
-                    "uvu": (self.irreps_in1[i_in1].mul, self.irreps_in2[i_in2].mul),
-                    "uvv": (self.irreps_in1[i_in1].mul, self.irreps_in2[i_in2].mul),
-                    "uuw": (self.irreps_in1[i_in1].mul, self.irreps_out[i_out].mul),
-                    "uuu": (self.irreps_in1[i_in1].mul,),
-                    "uvuv": (self.irreps_in1[i_in1].mul, self.irreps_in2[i_in2].mul),
-                    "uvu<v": (self.irreps_in1[i_in1].mul * (self.irreps_in2[i_in2].mul - 1) // 2,),
-                    "u<vw": (self.irreps_in1[i_in1].mul * (self.irreps_in2[i_in2].mul - 1) // 2, self.irreps_out[i_out].mul),
-                }[connection_mode],
->>>>>>> 15e356a1
             )
             for i_in1, i_in2, i_out, connection_mode, has_weight, path_weight in instructions
         ]
@@ -227,7 +208,6 @@
             in2_var = [1.0 for _ in self.irreps_in2]
 
         if out_var is None:
-<<<<<<< HEAD
             out_var = [1.0 for _ in self.irreps_out]
 
         self.instructions = normalize_instruction_path_weights(
@@ -241,59 +221,6 @@
             irrep_normalization,
             path_normalization,
         )
-=======
-            out_var = [1.0 for _ in range(len(self.irreps_out))]
-
-        def num_elements(ins):
-            return {
-                "uvw": (self.irreps_in1[ins.i_in1].mul * self.irreps_in2[ins.i_in2].mul),
-                "uvu": self.irreps_in2[ins.i_in2].mul,
-                "uvv": self.irreps_in1[ins.i_in1].mul,
-                "uuw": self.irreps_in1[ins.i_in1].mul,
-                "uuu": 1,
-                "uvuv": 1,
-                "uvu<v": 1,
-                "u<vw": self.irreps_in1[ins.i_in1].mul * (self.irreps_in2[ins.i_in2].mul - 1) // 2,
-            }[ins.connection_mode]
-
-        normalization_coefficients = []
-        for ins in instructions:
-            mul_ir_in1 = self.irreps_in1[ins.i_in1]
-            mul_ir_in2 = self.irreps_in2[ins.i_in2]
-            mul_ir_out = self.irreps_out[ins.i_out]
-            assert mul_ir_in1.ir.p * mul_ir_in2.ir.p == mul_ir_out.ir.p
-            assert abs(mul_ir_in1.ir.l - mul_ir_in2.ir.l) <= mul_ir_out.ir.l <= mul_ir_in1.ir.l + mul_ir_in2.ir.l
-            assert ins.connection_mode in ["uvw", "uvu", "uvv", "uuw", "uuu", "uvuv", "uvu<v", "u<vw"]
-
-            alpha = None
-
-            if irrep_normalization == "component":
-                alpha = mul_ir_out.ir.dim
-            if irrep_normalization == "norm":
-                alpha = mul_ir_in1.ir.dim * mul_ir_in2.ir.dim
-            if irrep_normalization == "none":
-                alpha = 1
-
-            x = None
-
-            if path_normalization == "element":
-                x = sum(in1_var[i.i_in1] * in2_var[i.i_in2] * num_elements(i) for i in instructions if i.i_out == ins.i_out)
-            if path_normalization == "path":
-                x = in1_var[ins.i_in1] * in2_var[ins.i_in2] * num_elements(ins)
-                x *= len([i for i in instructions if i.i_out == ins.i_out])
-
-            if x > 0.0:
-                alpha /= x
-            alpha *= out_var[ins.i_out]
-            alpha *= ins.path_weight
-
-            normalization_coefficients += [sqrt(alpha)]
-
-        self.instructions = [
-            Instruction(ins.i_in1, ins.i_in2, ins.i_out, ins.connection_mode, ins.has_weight, alpha, ins.path_shape)
-            for ins, alpha in zip(instructions, normalization_coefficients)
-        ]
->>>>>>> 15e356a1
 
         with jax.ensure_compile_time_eval():
             if self.irreps_out.dim > 0:
@@ -356,16 +283,12 @@
         )
 
     def right(
-<<<<<<< HEAD
         self,
         weights: List[jnp.ndarray],
         input2: IrrepsData = None,
         *,
         optimize_einsums=False,
         custom_einsum_vjp=False,
-=======
-        self, weights: List[jnp.ndarray], input2: IrrepsData = None, *, optimize_einsums=False, custom_einsum_vjp=False
->>>>>>> 15e356a1
     ) -> jnp.ndarray:
         if input2 is None:
             weights, input2 = [], weights
@@ -390,18 +313,7 @@
 
 
 @partial(
-<<<<<<< HEAD
-    jax.jit,
-    static_argnums=(0,),
-    static_argnames=(
-        "specialized_code",
-        "optimize_einsums",
-        "custom_einsum_vjp",
-        "fuse_all",
-    ),
-=======
     jax.jit, static_argnums=(0,), static_argnames=("specialized_code", "optimize_einsums", "custom_einsum_vjp", "fuse_all")
->>>>>>> 15e356a1
 )
 @partial(jax.profiler.annotate_function, name="TensorProduct.left_right")
 def _left_right(
@@ -480,14 +392,10 @@
 
                 def set_w3j(i, u, v, w):
                     return big_w3j.at[
-<<<<<<< HEAD
                         i,
                         s1 + u * d1 : s1 + (u + 1) * d1,
                         s2 + v * d2 : s2 + (v + 1) * d2,
                         so + w * do : so + (w + 1) * do,
-=======
-                        i, s1 + u * d1 : s1 + (u + 1) * d1, s2 + v * d2 : s2 + (v + 1) * d2, so + w * do : so + (w + 1) * do
->>>>>>> 15e356a1
                     ].add(ins.path_weight * w3j)
 
                 if ins.connection_mode == "uvw":
@@ -697,15 +605,7 @@
     return IrrepsData.from_list(self.irreps_out, out, ())
 
 
-<<<<<<< HEAD
-@partial(
-    jax.jit,
-    static_argnums=(0,),
-    static_argnames=("optimize_einsums", "custom_einsum_vjp"),
-)
-=======
 @partial(jax.jit, static_argnums=(0,), static_argnames=("optimize_einsums", "custom_einsum_vjp"))
->>>>>>> 15e356a1
 @partial(jax.profiler.annotate_function, name="TensorProduct.right")
 def _right(
     self: FunctionalTensorProduct,
