--- conflicted
+++ resolved
@@ -98,26 +98,17 @@
 
 
 def test_irreps_data_convert():
-<<<<<<< HEAD
     id = IrrepsArray.new("10x0e + 10x0e", [None, jnp.ones((1, 10, 1))])
-    assert jax.tree_map(lambda x: x.shape, id.convert("0x0e + 20x0e + 0x0e")).list == [None, (1, 20, 1), None]
-    assert jax.tree_map(lambda x: x.shape, id.convert("7x0e + 4x0e + 9x0e")).list == [None, (1, 4, 1), (1, 9, 1)]
-
-    id = IrrepsArray.new("10x0e + 10x1e", [None, jnp.ones((1, 10, 3))])
-    assert jax.tree_map(lambda x: x.shape, id.convert("5x0e + 5x0e + 5x1e + 5x1e")).list == [None, None, (1, 5, 3), (1, 5, 3)]
-=======
-    id = IrrepsData.new("10x0e + 10x0e", [None, jnp.ones((1, 10, 1))])
     assert jax.tree_util.tree_map(lambda x: x.shape, id.convert("0x0e + 20x0e + 0x0e")).list == [None, (1, 20, 1), None]
     assert jax.tree_util.tree_map(lambda x: x.shape, id.convert("7x0e + 4x0e + 9x0e")).list == [None, (1, 4, 1), (1, 9, 1)]
 
-    id = IrrepsData.new("10x0e + 10x1e", [None, jnp.ones((1, 10, 3))])
+    id = IrrepsArray.new("10x0e + 10x1e", [None, jnp.ones((1, 10, 3))])
     assert jax.tree_util.tree_map(lambda x: x.shape, id.convert("5x0e + 5x0e + 5x1e + 5x1e")).list == [
         None,
         None,
         (1, 5, 3),
         (1, 5, 3),
     ]
->>>>>>> efad2d93
 
     id = IrrepsArray.zeros("10x0e + 10x1e", ())
     id = id.convert("5x0e + 0x2e + 5x0e + 0x2e + 5x1e + 5x1e")