name: Check Syntax and Run Tests

on:
  push:
    branches:
    - main

  pull_request:
    branches:
    - main

jobs:
  build:

    runs-on: ubuntu-latest
    strategy:
      matrix:
        python-version: ['3.11']

    steps:
    - uses: actions/checkout@v3
    - name: Set up Python ${{ matrix.python-version }}
      uses: actions/setup-python@v4
      with:
        python-version: ${{ matrix.python-version }}
    - name: Install flake8
      run: |
        pip install flake8 Flake8-pyproject
    - name: Lint with flake8
      run: |
        flake8 . --count --show-source --statistics
    - name: Install dependencies
      env:
        GITHUB_TOKEN: ${{ secrets.GITHUB_TOKEN }}
      run: |
        python -m pip install --upgrade pip
        pip install wheel
<<<<<<< HEAD
        pip install .
=======
        pip install ".[dev]"
>>>>>>> 0b1d0ef9
    - name: Install pytest
      run: |
        pip install pytest pytest-cov
        pip install coveralls
    - name: Test with pytest
      run: |
<<<<<<< HEAD
        coverage run --source=e3nn_jax -m pytest --doctest-modules --ignore=docs/ --ignore=tests/noxfile.py tests examples
=======
        coverage run --source=e3nn_jax -m pytest --doctest-modules --ignore=docs/ --ignore=noxfile.py e3nn_jax examples -x
>>>>>>> 0b1d0ef9
    - name: Upload to coveralls
      if: github.event_name == 'push'
      run: |
        COVERALLS_REPO_TOKEN=${{ secrets.COVERALLS_TOKEN }} coveralls<|MERGE_RESOLUTION|>--- conflicted
+++ resolved
@@ -35,22 +35,14 @@
       run: |
         python -m pip install --upgrade pip
         pip install wheel
-<<<<<<< HEAD
-        pip install .
-=======
         pip install ".[dev]"
->>>>>>> 0b1d0ef9
     - name: Install pytest
       run: |
         pip install pytest pytest-cov
         pip install coveralls
     - name: Test with pytest
       run: |
-<<<<<<< HEAD
         coverage run --source=e3nn_jax -m pytest --doctest-modules --ignore=docs/ --ignore=tests/noxfile.py tests examples
-=======
-        coverage run --source=e3nn_jax -m pytest --doctest-modules --ignore=docs/ --ignore=noxfile.py e3nn_jax examples -x
->>>>>>> 0b1d0ef9
     - name: Upload to coveralls
       if: github.event_name == 'push'
       run: |
